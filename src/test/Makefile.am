noinst_LTLIBRARIES            = liboutils_profiling.la 

<<<<<<< HEAD
if USE_FSAL_GPFS
check_PROGRAMS                = test_anon_support test_access_list_types test_mesure_temps test_glist
else
check_PROGRAMS                = test_mesure_temps 
endif 
=======
TESTS = $(check_PROGRAMS)

check_PROGRAMS                = test_access_list_types test_mesure_temps test_glist
>>>>>>> bfcbca22

TESTS = $(check_PROGRAMS)

liboutils_profiling_la_SOURCES = MesureTemps.c ../include/MesureTemps.h

COMMON_LDADD = ../NFS_Protocols/libnfsproto.la                   \
               $(PNFS_LIB)                                       \
               $(SEC_LIB_FLAGS)                                  \
               $(SVC_LIB_FLAGS)                                  \
               $(NFSIDMAP_LIB_FLAGS)                             \
               $(EXT_LDADD)                                      \
               ../IdMapper/libidmap.la                           \
               ../support/libsupport.la                          \
                 ../NodeList/libNodeList.la                      \
               ../$(CACHE_INODE_DIR)/libcache_inode.la           \
               ../File_Content/libcache_content.la               \
               ../File_Content_Policy/libcache_content_policy.la \
               ../HashTable/libhashtable.la                      \
               ../LRU/liblru.la                                  \
               ../BuddyMalloc/libBuddyMalloc.la                  \
               ../FSAL/libfsalcommon.la                          \
               $(MFSL_LIB)                                       \
               $(FSAL_LIB)                                       \
               ../Log/liblog.la                                  \
               ../ConfigParsing/libConfigParsing.la              \
               ../XDR/libnfs_mnt_xdr.la                          \
               ../SemN/libSemN.la                                \
               ../RW_Lock/librwlock.la                           \
               ../Common/libcommon_utils.la                      \
               ../MainNFSD/libMainServices.la

test_access_list_types_LDADD = $(COMMON_LDADD)
test_access_list_types_SOURCES = test_access_list_types.c

<<<<<<< HEAD
test_anon_support_LDADD = $(COMMON_LDADD)
test_anon_support_SOURCES = test_anon_support.c
=======
#####test_anon_support_LDADD = $(COMMON_LDADD)
#####test_anon_support_SOURCES = test_anon_support.c
>>>>>>> bfcbca22

test_mesure_temps_SOURCES    = test_mesure_temps.c
test_mesure_temps_LDADD      = liboutils_profiling.la

test_glist_SOURCES           = test_glist.c 

check-am-local:
	make -C $(top_builddir)


new: clean all<|MERGE_RESOLUTION|>--- conflicted
+++ resolved
@@ -1,16 +1,10 @@
 noinst_LTLIBRARIES            = liboutils_profiling.la 
 
-<<<<<<< HEAD
 if USE_FSAL_GPFS
 check_PROGRAMS                = test_anon_support test_access_list_types test_mesure_temps test_glist
 else
 check_PROGRAMS                = test_mesure_temps 
 endif 
-=======
-TESTS = $(check_PROGRAMS)
-
-check_PROGRAMS                = test_access_list_types test_mesure_temps test_glist
->>>>>>> bfcbca22
 
 TESTS = $(check_PROGRAMS)
 
@@ -45,13 +39,8 @@
 test_access_list_types_LDADD = $(COMMON_LDADD)
 test_access_list_types_SOURCES = test_access_list_types.c
 
-<<<<<<< HEAD
-test_anon_support_LDADD = $(COMMON_LDADD)
-test_anon_support_SOURCES = test_anon_support.c
-=======
 #####test_anon_support_LDADD = $(COMMON_LDADD)
 #####test_anon_support_SOURCES = test_anon_support.c
->>>>>>> bfcbca22
 
 test_mesure_temps_SOURCES    = test_mesure_temps.c
 test_mesure_temps_LDADD      = liboutils_profiling.la
